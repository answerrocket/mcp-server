--- conflicted
+++ resolved
@@ -5,17 +5,10 @@
 requires-python = ">=3.10.7"
 dynamic = ["version"]
 dependencies = [
-<<<<<<< HEAD
-    "answerrocket-client>=0.2.69",
-    "mcp>=1.10.1",
-    "starlette-context>=0.4.0",
-    "pyhumps>=3.8.0"
-=======
     "answerrocket-client==0.2.69",
     "mcp==1.12.3",
     "starlette-context==0.4.0",
     "pyhumps==3.8.0"
->>>>>>> 6bd5f57a
 ]
 
 [build-system]
