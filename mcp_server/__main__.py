"""MCP Server entry point for the AnswerRocket MCP server."""

import sys
import os
<<<<<<< HEAD
from mcp_server.server import create_server
=======
from typing import cast, Literal
from .server import create_server
>>>>>>> e55b346c

# Global MCP server instance
mcp = None

def initialize_server():
    """Initialize the global MCP server."""
    global mcp
    
    print("Testing AnswerRocket MCP server setup...", file=sys.stderr)
    
    # Check environment variables
    ar_url = os.getenv("AR_URL")
    ar_token = os.getenv("AR_TOKEN")
    copilot_id = os.getenv("COPILOT_ID")
    
    print(f"AR_URL: {'✓' if ar_url else '✗'}", file=sys.stderr)
    print(f"AR_TOKEN: {'✓' if ar_token else '✗'}", file=sys.stderr)
    print(f"COPILOT_ID: {'✓' if copilot_id else '✗'}", file=sys.stderr)
    
    if not all([ar_url, ar_token, copilot_id]):
        print("Error: Missing required environment variables", file=sys.stderr)
        print("Please set AR_URL, AR_TOKEN, and COPILOT_ID", file=sys.stderr)
        sys.exit(1)
    
    print("Creating MCP server...", file=sys.stderr)
    mcp = create_server()
    print("✓ MCP server created successfully!", file=sys.stderr)
    return mcp

def main():
    """Main entry point when running as a script."""
    server = initialize_server()
    if server:
        print("Starting MCP server...", file=sys.stderr)
<<<<<<< HEAD
        server.run(transport="streamable-http", mount_path="/mcp")
=======
        
        transport_env = os.getenv("MCP_TRANSPORT", "stdio")
        port = int(os.getenv("MCP_PORT", "8000"))
        host = os.getenv("MCP_HOST", "127.0.0.1")
        
        valid_transports = ["stdio", "sse", "streamable-http"]
        if transport_env not in valid_transports:
            transport = cast(Literal["stdio", "sse", "streamable-http"], "stdio")
        else:
            transport = cast(Literal["stdio", "sse", "streamable-http"], transport_env)
        
        if transport == "stdio":
            server.run()
        else:
            server.run(
                transport=transport,
                port=port,
                host=host
            )
>>>>>>> e55b346c

if __name__ == "__main__":
    main()<|MERGE_RESOLUTION|>--- conflicted
+++ resolved
@@ -2,12 +2,8 @@
 
 import sys
 import os
-<<<<<<< HEAD
+from typing import cast, Literal
 from mcp_server.server import create_server
-=======
-from typing import cast, Literal
-from .server import create_server
->>>>>>> e55b346c
 
 # Global MCP server instance
 mcp = None
@@ -42,9 +38,6 @@
     server = initialize_server()
     if server:
         print("Starting MCP server...", file=sys.stderr)
-<<<<<<< HEAD
-        server.run(transport="streamable-http", mount_path="/mcp")
-=======
         
         transport_env = os.getenv("MCP_TRANSPORT", "stdio")
         port = int(os.getenv("MCP_PORT", "8000"))
@@ -64,7 +57,6 @@
                 port=port,
                 host=host
             )
->>>>>>> e55b346c
 
 if __name__ == "__main__":
     main()